# libdjinterop CMake file
#
# This minimal CMake build script is provided for simpler integration with
# projects that wish to include libdjinterop in an "in source tree" fashion.
#
# The meson/ninja build should be preferred in all other cases.
#
cmake_minimum_required(VERSION 3.10)
project(libdjinterop
<<<<<<< HEAD
        VERSION 0.14.7
=======
        VERSION 0.14.8
>>>>>>> 962cb688
        DESCRIPTION "C++ library providing access to DJ record libraries")
set(PROJECT_HOMEPAGE_URL "https://github.com/xsco/libdjinterop")

list(APPEND CMAKE_MODULE_PATH "${CMAKE_CURRENT_LIST_DIR}/cmake")

if(POLICY CMP0076)
    # CMP0076: target_sources() command converts relative paths to absolute.
    cmake_policy(SET CMP0076 NEW)
endif()

# Require C++17
set(CMAKE_CXX_STANDARD 17)
set(CMAKE_CXX_STANDARD_REQUIRED True)
if (MSVC)
    # Ask MSVC to populate the __cplusplus macro properly.
    set(CMAKE_CXX_FLAGS "${CMAKE_CXX_FLAGS} /Zc:__cplusplus")
endif()

# Build shared a library by default.
option(BUILD_SHARED_LIBS "Build shared library" ON)

# Option to use either system SQLite or embedded SQLite.
option(SYSTEM_SQLITE "Use system installation of SQLite" ON)

# Require zlib >= 1.2.8
set(ZLIB_MIN_VERSION 1.2.8)
find_package(ZLIB ${ZLIB_MIN_VERSION} REQUIRED)

add_library(
    djinterop
    src/djinterop/impl/crate_impl.cpp
    src/djinterop/impl/database_impl.cpp
    src/djinterop/impl/track_impl.cpp
    src/djinterop/impl/transaction_guard_impl.cpp
    src/djinterop/enginelibrary/schema/schema_1_6_0.cpp
    src/djinterop/enginelibrary/schema/schema_1_7_1.cpp
    src/djinterop/enginelibrary/schema/schema_1_9_1.cpp
    src/djinterop/enginelibrary/schema/schema_1_11_1.cpp
    src/djinterop/enginelibrary/schema/schema_1_13_0.cpp
    src/djinterop/enginelibrary/schema/schema_1_13_1.cpp
    src/djinterop/enginelibrary/schema/schema_1_13_2.cpp
    src/djinterop/enginelibrary/schema/schema_1_15_0.cpp
    src/djinterop/enginelibrary/schema/schema_1_17_0.cpp
    src/djinterop/enginelibrary/schema/schema_1_18_0.cpp
    src/djinterop/enginelibrary/schema/schema.cpp
    src/djinterop/enginelibrary/el_crate_impl.cpp
    src/djinterop/enginelibrary/el_database_impl.cpp
    src/djinterop/enginelibrary/el_storage.cpp
    src/djinterop/enginelibrary/el_track_impl.cpp
    src/djinterop/enginelibrary/el_transaction_guard_impl.cpp
    src/djinterop/enginelibrary/encode_decode_utils.cpp
    src/djinterop/enginelibrary/performance_data_format.cpp
    src/djinterop/crate.cpp
    src/djinterop/database.cpp
    src/djinterop/enginelibrary.cpp
    src/djinterop/track.cpp
    src/djinterop/transaction_guard.cpp
    src/djinterop/util.cpp)

set_target_properties(djinterop PROPERTIES
    VERSION ${PROJECT_VERSION}
    SOVERSION ${PROJECT_VERSION_MAJOR})

target_compile_definitions(djinterop PUBLIC DJINTEROP_SOURCE)

get_target_property(DJINTEROP_LIBRARY_TYPE djinterop TYPE)
if(DJINTEROP_LIBRARY_TYPE STREQUAL "STATIC_LIBRARY")
	set(DJINTEROP_STATIC ON)
endif()

# Generate config.hpp based on build-time environment.
include(CheckIncludeFileCXX)
CHECK_INCLUDE_FILE_CXX(optional DJINTEROP_STD_OPTIONAL)
CHECK_INCLUDE_FILE_CXX(experimental/optional DJINTEROP_STD_EXPERIMENTAL_OPTIONAL)
configure_file(
    include/djinterop/config.hpp.in
    include/djinterop/config.hpp)

target_include_directories(
    djinterop PUBLIC
    ${ZLIB_INCLUDE_DIRS}
    ext/sqlite_modern_cpp
    ${CMAKE_CURRENT_BINARY_DIR}/include
    include src)

target_link_libraries(
    djinterop PUBLIC
    ${ZLIB_LIBRARIES})


if(SYSTEM_SQLITE)
    # Search for system installation of SQLite and use that.
    set(SQLITE_MIN_VERSION 3.11)
    find_package(SQLite3 ${SQLITE_MIN_VERSION} REQUIRED)
    target_include_directories(
        djinterop PUBLIC
        ${SQLite3_INCLUDE_DIRS})
    target_link_libraries(
        djinterop PUBLIC
        ${SQLite3_LIBRARIES})
else()
    # Use embedded SQLite amalgamation sources.
    message(STATUS "Using embedded SQLite")
    target_sources(
        djinterop PUBLIC
        ext/sqlite-amalgamation/sqlite3.c)
    target_compile_definitions(
        djinterop PUBLIC
        SQLITE_OMIT_LOAD_EXTENSION)
    target_include_directories(
        djinterop PUBLIC
        ext/sqlite-amalgamation)
endif()

set_target_properties(djinterop PROPERTIES C_VISIBILITY_PRESET hidden)
set_target_properties(djinterop PROPERTIES CXX_VISIBILITY_PRESET hidden)

include(GNUInstallDirs)

install(TARGETS djinterop
  ARCHIVE DESTINATION "${CMAKE_INSTALL_LIBDIR}"
  LIBRARY DESTINATION "${CMAKE_INSTALL_LIBDIR}"
  RUNTIME DESTINATION "${CMAKE_INSTALL_BINDIR}"
)

install(FILES
    include/djinterop/album_art.hpp
    ${CMAKE_CURRENT_BINARY_DIR}/include/djinterop/config.hpp
    include/djinterop/crate.hpp
    include/djinterop/database.hpp
    include/djinterop/djinterop.hpp
    include/djinterop/exceptions.hpp
    include/djinterop/enginelibrary.hpp
    include/djinterop/musical_key.hpp
    include/djinterop/optional.hpp
    include/djinterop/pad_color.hpp
    include/djinterop/performance_data.hpp
    include/djinterop/semantic_version.hpp
    include/djinterop/track.hpp
    include/djinterop/transaction_guard.hpp
    DESTINATION "${CMAKE_INSTALL_INCLUDEDIR}/djinterop")

if (UNIX)
    set(PKGCONFIG_TARGET djinterop)
    if (SYSTEM_SQLITE)
        set(PKGCONFIG_REQUIRES "zlib >= ${ZLIB_MIN_VERSION}, sqlite3 >= ${SQLITE_MIN_VERSION}")
    else()
        set(PKGCONFIG_REQUIRES "zlib >= ${ZLIB_MIN_VERSION}")
    endif()
    configure_file(djinterop.pc.in djinterop.pc @ONLY)
    install(FILES
            ${CMAKE_CURRENT_BINARY_DIR}/djinterop.pc
            DESTINATION "${CMAKE_INSTALL_LIBDIR}/pkgconfig")
endif()

include(InstallRequiredSystemLibraries)
set(CPACK_RESOURCE_FILE_LICENSE "${CMAKE_CURRENT_SOURCE_DIR}/LICENSE")
include(CPack)<|MERGE_RESOLUTION|>--- conflicted
+++ resolved
@@ -7,11 +7,7 @@
 #
 cmake_minimum_required(VERSION 3.10)
 project(libdjinterop
-<<<<<<< HEAD
-        VERSION 0.14.7
-=======
         VERSION 0.14.8
->>>>>>> 962cb688
         DESCRIPTION "C++ library providing access to DJ record libraries")
 set(PROJECT_HOMEPAGE_URL "https://github.com/xsco/libdjinterop")
 
